==Basic Installation Instructions==

===Prerequisites===

1. PostgreSQL > 8.2
2. Apache2 Webserver
3. PHP 5

sudo apt-get install libapache2-mod-php5 php5-pgsql imagemagick

To use the Python-based helper scripts, you should also install
the following packages:

sudo apt-get install python-psycopg2 python-yaml

== Ubuntu 10.10 ==

The git repository is hosted here::

	http://pacific.mpi-cbg.de/cgi-bin/gitweb.cgi

0. Clone the repository into /var/www/catmaid so that you have
the folder /var/www/catmaid/httpdocs/ in place

1. PostgresSQL

https://help.ubuntu.com/community/PostgreSQL

	sudo apt-get install postgresql pgadmin3 phppgadmin postgresql-contrib

Update the password for your catmaid user in /var/www/catmaid/docs/createuser.sql

	sudo -u postgres psql < docs/createuser.sql

Check if you can login - the database should still be empty, however:

	http://localhost/phppgadmin/

Make sure that the catmaid database is accessible using MD5 hashed
passwords - you have to add this line as the *first* rule in
/etc/postgresql/8.4/main/pg_hba.conf:

	local   catmaid     catmaid_user          md5

After the above please restart the database:

  sudo /etc/init.d/posgresql-8.4 restart

Update catmaid database connection for user in
inc/setup.inc.php.template and rename the file to
inc/setup.inc

2. Apache2 Server

There are two possibilities here - setting up CATMAID on
its own virtual host, or setting it up as a subdirectory
of an existing host:

2.1 Named Virtual Hosts approach:

http://wiki.ubuntuusers.de/Apache/Virtual_Hosts

Your clone of the CATMAID source code should be *outside* any
web-accessible directory.  For example, let's say that you have the
source code in /home/bob/catmaid/

Create a directory for the log files, for example with:

   sudo mkdir -p /var/log/apache2/catmaid/

Create in /etc/apache2/sites-available a file called "catmaid":
----
<VirtualHost *:80>
    ServerName catmaid

    DocumentRoot "/home/bob/catmaid/httpdocs/"

    php_admin_value register_globals off
    php_admin_value include_path ".:/home/bob/catmaid/inc"
    php_admin_value session.use_only_cookies 1
    php_admin_value error_reporting 2047
    php_admin_value display_errors true

    <Directory /home/bob/catmaid/httpdocs/>

        Options FollowSymLinks
        AllowOverride AuthConfig Limit FileInfo

        Order allow,deny
        allow from all

    </Directory>

    CustomLog /var/log/apache2/catmaid/access_log combined
    ErrorLog /var/log/apache2/catmaid/error.log

</VirtualHost>
---

... then make apache aware of the virtual host:
	sudo a2ensite catmaid

... then restart apache:
	/etc/init.d/apache2 restart

... and finally add this entry to "/etc/hosts" :

127.0.0.1	catmaid


2.2 As a directory of an existing virtual host

<VirtualHost *:80>
        ServerAdmin webmaster@localhost

        DocumentRoot /var/www
        <Directory />
                Options FollowSymLinks
                AllowOverride None
        </Directory>
	...
	...

	# Add CATMAID configuration here:
        # CATMAID stuff:
        php_admin_value register_globals off
        php_admin_value include_path ".:/home/mark/catmaid-local-instance/inc"
        php_admin_value session.use_only_cookies 1
        php_admin_value error_reporting 2047
        php_admin_value display_errors true

        Alias /catmaid/ /home/mark/catmaid-local-instance/httpdocs/
        <Directory /home/mark/catmaid-local-instance/httpdocs/>
                Options FollowSymLinks
                AllowOverride AuthConfig Limit FileInfo
                Order allow,deny
                Allow from all
        </Directory>

	...
	...
</VirtualHost>


3. Now try it out!

Try to start CATMAID::

	firefox http://catmaid/

... or with:

        firefox http://localhost/catmaid/

... depending on the approach you took above.  You will get an error
to tell you that no projects are found.  If you want to create some
example projects, stacks and a user account for testing, you should do:

        psql -U catmaid_user < docs/example-projects.sql

Then you can use the default login::

	user: gerhard
	pass: gerhard

4. Adding a new project

You can generate the image tiles for a stack with the scripts/tile_stack
script or by exporting from TrakEM2 with its "Export > Flat Images" option
and selecting the "Export for web" checkbox.

<<<<<<< HEAD
Then you can create a new project with the script scripts/create_project_stack.py 

Usage: create-project.py <host> <database-name>
=======
5. Enabling skeleton and synapse annotation
>>>>>>> 41e4d366

The script enables the generation of a new project or uses an existing project.
For a new project, it creates the classes and relations necessary for SVG-based
annotation and associates the project with the users.
It enables the creation of new stacks associated with the project.

More details about the data model can be found in docs/data-model.lyx - a PDF
generated from that file can be found here:

  http://incf.ini.uzh.ch/docs/catmaid-data-model.pdf<|MERGE_RESOLUTION|>--- conflicted
+++ resolved
@@ -169,13 +169,9 @@
 script or by exporting from TrakEM2 with its "Export > Flat Images" option
 and selecting the "Export for web" checkbox.
 
-<<<<<<< HEAD
 Then you can create a new project with the script scripts/create_project_stack.py 
 
 Usage: create-project.py <host> <database-name>
-=======
-5. Enabling skeleton and synapse annotation
->>>>>>> 41e4d366
 
 The script enables the generation of a new project or uses an existing project.
 For a new project, it creates the classes and relations necessary for SVG-based
