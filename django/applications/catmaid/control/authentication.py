--- conflicted
+++ resolved
@@ -8,12 +8,8 @@
 from django.http import HttpResponse, HttpResponseRedirect
 from django.core.urlresolvers import reverse
 
-<<<<<<< HEAD
 from catmaid.models import Project, UserRole
 from django.contrib.auth.models import User
-=======
-from catmaid.models import Project, User, ProjectUser
->>>>>>> 8ce8c80f
 
 from catmaid.control.common import json_error_response, cursor_fetch_dictionary
 from catmaid.control.common import my_render_to_response
@@ -166,28 +162,14 @@
         print >> sys.stderr, 'checking if user has access to project ', kwargs['project_id']
         u = valid_catmaid_login(request)
         if not u:
-<<<<<<< HEAD
-            return json_error_response(request.get_full_path() + " is not accessible unless you are logged in")
-        #p = Project(pk=kwargs['project_id'])
-        print >> sys.stderr, 'getting project object'
-        p = Project.objects.get(pk=kwargs['project_id'])
-        # FIXME: throws AttributeError: 'str' object has no attribute '_default_manager'
-        print >> sys.stderr, 'getting project users'
-=======
             return HttpResponse(json.dumps({'error': request.get_full_path() + " is not accessible unless you are logged in"}))
         p = Project.objects.get(pk=kwargs['project_id'])
->>>>>>> 8ce8c80f
         if u in p.users.all():
             print >> sys.stderr, 'user has access to project'
             kwargs['logged_in_user'] = u
             return f(request, *args, **kwargs)
         else:
-<<<<<<< HEAD
-            print >> sys.stderr, 'user does not have access to project'
-            return json_error_response("The user '%s' may not edit project %d" % (u.first_name + ' ' + u.last_name, int(kwargs['project_id'])))
-=======
             return HttpResponse(json.dumps({'error': "The user '%s' may not edit project %d" % (u.get_full_name(), int(kwargs['project_id']))}))
->>>>>>> 8ce8c80f
 
     return decorated_with_catmaid_can_edit_project
 
@@ -239,7 +221,6 @@
 
 #@catmaid_login_required
 def user_project_permissions(request):
-<<<<<<< HEAD
     if not request.user.is_authenticated():
         return json_error_response(request.get_full_path() + " is not accessible unless you are logged in")
     result = {}
@@ -252,19 +233,5 @@
             if permName not in result:
                 result[permName] = {}
             result[permName][project.id] = permName in userPerms
-=======
-    user = valid_catmaid_login(request)
-    if not user:
-        return HttpResponse(json.dumps([]))
-
-    pus = ProjectUser.objects.filter(user=user)
-    result = {}
-
-    for pu in pus:
-        result[pu.project_id] = {
-            'can_edit_any': pu.can_edit_any,
-            'can_view_any': pu.can_view_any
-        }
->>>>>>> 8ce8c80f
-
+    
     return HttpResponse(json.dumps(result))