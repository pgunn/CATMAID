--- conflicted
+++ resolved
@@ -575,17 +575,6 @@
 
         try:
             if nullVal != int(params['parent_id']):  # A root node and parent node exist
-<<<<<<< HEAD
-                parent_treenode = Treenode.objects.get(pk=params['parent_id'])
-                has_changed_group = False
-                if parent_treenode.parent_id is None and 1 == Treenode.objects.filter(skeleton_id=parent_treenode.skeleton_id).count():
-                    # Node is isolated. If it is a part_of 'Isolated synapatic terminals',
-                    # then reassign the skeleton's and neuron's user_id to the user.
-                    # The treenode remains the property of the original user.
-                    neuron_id, skeleton_id = treenode._maybe_move_terminal_to_staging(request.user, project_id, parent_treenode.id)
-                    has_changed_group = True
-                
-=======
                 #parent_treenode = Treenode.objects.get(pk=params['parent_id'])
                 parent_treenode = parentIdCurrent[ii]
                 
@@ -597,7 +586,6 @@
                 #    # The treenode remains the property of the original user.
                 #    neuron_id, skeleton_id = treenode._maybe_move_terminal_to_staging(request.user, project_id, parent_treenode.id)
                 #    has_changed_group = True
->>>>>>> 8e485d50
 
                 response_on_error = 'Could not insert new treenode!'
                 #skeleton = ClassInstance.objects.get(pk=parent_treenode.skeleton_id)
