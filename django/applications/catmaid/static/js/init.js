--- conflicted
+++ resolved
@@ -1094,7 +1094,6 @@
     }
 
     CATMAID.ui.catchEvents("wait");
-<<<<<<< HEAD
     var open = CATMAID.fetch(projectID + '/stack/' + stackID + '/info')
       .then(function(json) {
         return handle_openProjectStack(json,
@@ -1116,30 +1115,6 @@
       });
 
     return open;
-=======
-    return new Promise(function (resolve, reject) {
-      requestQueue.register(
-        django_url + projectID + '/stack/' + stackID + '/info',
-        'GET',
-        undefined,
-        CATMAID.jsonResponseHandler(
-          function(json) {
-            handle_openProjectStack(
-                  json,
-                  useExistingViewer ? project.focusedStackViewer : undefined)
-                .then(resolve, reject);
-          }, function(e) {
-            reject();
-            // Handle login errors
-            if (e && e.type === 'PermissionError') {
-              new CATMAID.LoginDialog(e.error, CATMAID.initWebClient).show();
-              return true;
-            }
-            return false;
-          })
-      );
-    });
->>>>>>> e117ae72
   };
 
   /**
