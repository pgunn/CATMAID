/* -*- mode: espresso; espresso-indent-level: 4; indent-tabs-mode: nil -*- */
/* vim: set softtabstop=4 shiftwidth=4 tabstop=4 expandtab: */

var SkeletonConnectivity = new function()
{
    var projectID, skeletonID;
    var self = this;

    this.init = function() {
        projectID = project.id;
    }

    this.fetchConnectivityForSkeleton = function() {
        // current neuron id
        var skeletonid = project.selectedObjects.selectedskeleton;

        if( skeletonid ) {
            jQuery.ajax({
                url: "dj/" + project.id + "/skeleton/" + skeletonid + '/info',
                type: "POST",
                dataType: "json",
<<<<<<< HEAD
                data : {
                  'threshold': $('#connectivity_count_threshold').val()
                },
=======
>>>>>>> d93efa5d
                success: function (data) {
                    self.createConnectivityTable( data )
                }
            });
        }
    }

    this.createConnectivityTable = function( data ) {

        var bigtable, table, tbody, row;
        if( $('#connectivity_table').length > 0 ) {
            $('#connectivity_table').remove();
        }

        bigtable = $('<table />').attr('cellpadding', '0').attr('cellspacing', '0').attr('width', '100%').attr('id', 'connectivity_table').attr('border', '0');
        row = $('<tr />')
        var incoming = $('<td />').attr('id', 'incoming_field').attr('valign', 'top');
        row.append( incoming );
        var outgoing = $('<td />').attr('id', 'outgoing_field').attr('valign', 'top');
        row.append( outgoing );
        bigtable.append( row );
        $("#connectivity_widget").append( bigtable );

        table = $('<table />').attr('cellpadding', '3').attr('cellspacing', '0').attr('id', 'incoming_connectivity_table').attr('border', '1');
        // create header
        thead = $('<thead />');
        table.append( thead );
        row = $('<tr />')
        row.append( $('<td />').text("Upstream neuron") );
        row.append( $('<td />').text("syn count") );
        row.append( $('<td />').text("reviewed") );
        row.append( $('<td />').text("node count") );
        row.append( $('<td />').text("show") );
        thead.append( row );
        tbody = $('<tbody />');
        table.append( tbody );
        // create a row
        for(var e in data['incoming'] ) {
            var skeleton_id = data['incoming'][e]['skeleton_id'];
            row = $('<tr />');
            row.append( $('<td />').text( data['incoming'][e]['name'] ) );
            row.append( $('<td />').text( data['incoming'][e]['synaptic_count'] ) );
            row.append( $('<td />').text( data['incoming'][e]['percentage_reviewed'] ) );
            row.append( $('<td />').text( data['incoming'][e]['node_count'] ) );
            row.append(
                $('<td />').append(
                    $(document.createElement("input")).attr({
                        id:    'incoming-show-skeleton-' + skeleton_id,
                        type:  'checkbox',
                        value:  skeleton_id,
                        checked: false
                    })
                        .click( function( event )
                        {
                            if( $( "#view_in_3d_webgl_widget").length ) {
                                var skelid = parseInt( event.target.value );
                                var vis = $('#incoming-show-skeleton-' + skelid).is(':checked');
                                if( vis ) {
                                    WebGLApp.addSkeletonFromID( project.id, skelid );
                                } else {
                                    WebGLApp.removeSkeleton( skelid );
                                }
                            }
                        } )
                ));
            tbody.append( row );
        }
        // empty row
        row = $('<tr />');
        tbody.append( row );
        table.append( $('<br /><br /><br /><br />') );
        incoming.append( table );

        table = $('<table />').attr('cellpadding', '3').attr('cellspacing', '0').attr('id', 'outgoing_connectivity_table').attr('border', '1');
        // create header
        thead = $('<thead />');
        table.append( thead );
        row = $('<tr />')
        row.append( $('<td />').text("Downstream neuron") );
        row.append( $('<td />').text("syn count") );
        row.append( $('<td />').text("reviewed") );
        row.append( $('<td />').text("node count") );
        row.append( $('<td />').text("show") );
        thead.append( row );
        tbody = $('<tbody />');
        table.append( tbody );
        // create a row
        for(var e in data['outgoing'] ) {
            var skeleton_id = data['outgoing'][e]['skeleton_id'];
            row = $('<tr />');
            row.append( $('<td />').text( data['outgoing'][e]['name'] ) );
            row.append( $('<td />').text( data['outgoing'][e]['synaptic_count'] ) );
            row.append( $('<td />').text( data['outgoing'][e]['percentage_reviewed'] ) );
            row.append( $('<td />').text( data['outgoing'][e]['node_count'] ) );
            row.append(
                $('<td />').append(
                    $(document.createElement("input")).attr({
                        id:    'outgoing-show-skeleton-' + skeleton_id,
                        type:  'checkbox',
                        value:  skeleton_id,
                        checked: false
                    })
                        .click( function( event )
                        {
                            if( $( "#view_in_3d_webgl_widget").length ) {
                                var skelid = parseInt( event.target.value );
                                var vis = $('#outgoing-show-skeleton-' + skelid).is(':checked');
                                if( vis ) {
                                    WebGLApp.addSkeletonFromID( project.id, skelid );
                                } else {
                                    WebGLApp.removeSkeleton( skelid );
                                }
                            }
                        } )
                ));
            tbody.append( row );
        }
        // empty row
        row = $('<tr />');
        tbody.append( row );
        table.append( $('<br /><br /><br /><br />') );
        outgoing.append( table );

        $("#connectivity_table").prepend( $(document.createTextNode( $('#neuronName').text() )) );

    }

}<|MERGE_RESOLUTION|>--- conflicted
+++ resolved
@@ -19,12 +19,9 @@
                 url: "dj/" + project.id + "/skeleton/" + skeletonid + '/info',
                 type: "POST",
                 dataType: "json",
-<<<<<<< HEAD
                 data : {
                   'threshold': $('#connectivity_count_threshold').val()
                 },
-=======
->>>>>>> d93efa5d
                 success: function (data) {
                     self.createConnectivityTable( data )
                 }
