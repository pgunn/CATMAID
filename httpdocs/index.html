--- conflicted
+++ resolved
@@ -15,12 +15,9 @@
 		<link rel="stylesheet" type="text/css" media="all" href="widgets/themes/kde/datatable/css/demo_table.css" />
 		<link rel="stylesheet" type="text/css" media="all" href="widgets/themes/kde/datatable/themes/smoothness/jquery-ui-1.8.4.custom.css" />
 		<link rel="stylesheet" type="text/css" media="all" href="widgets/themes/kde/resize_handle.css" />
-<<<<<<< HEAD
 		<link rel="stylesheet" type="text/css" media="all" href="libs/jquery/growlAlert.css" />
-=======
 		<link rel="stylesheet" type="text/css" media="all" href="widgets/themes/kde/windowmanager.css" />
->>>>>>> f5bb21e9
-		
+
 		<!--[if gte IE 5]>
 		<link rel="stylesheet" type="text/css" media="all" href="widgets/ui.ie.css" />
 		<link rel="stylesheet" type="text/css" media="all" href="widgets/themes/kde/stack.ie.css" />
@@ -70,7 +67,6 @@
 		<script type="text/javascript" src="widgets/overlay.js"></script>
 		<script type="text/javascript" src="init.js"></script>
 		<script type="text/javascript" src="libs/raphael/raphael.js"></script>
-<<<<<<< HEAD
 		<script type="text/javascript" src="libs/raphael/g.raphael.js"></script>
 		<script type="text/javascript" src="libs/raphael/g.pie-min.js"></script>
         <script type="text/javascript" src="libs/raphael/raphael-custom.js"></script>
@@ -81,7 +77,6 @@
 		<script type="text/javascript" src="libs/sylvester/sylvester.js"></script>
 		<script type="text/javascript" src="treelines.js"></script>
 		<script type="text/javascript" src="libs/jquery/growlAlert.plugin.js"></script>
-=======
 		<script type="text/javascript" src="libs/jquery/jquery.js"></script>
 		<script type="text/javascript" src="libs/jquery/jquery.dataTables.js"></script>
 		<script type="text/javascript" src="libs/jquery/jquery.jstree.js"></script>
@@ -89,7 +84,6 @@
 		<script type="text/javascript" src="widgets/datatable.js"></script>
 		<script type="text/javascript" src="widgets/treeview.js"></script>
 		<script type="text/javascript" src="widgets/windowmanager.js"></script>
->>>>>>> f5bb21e9
 		
 	</head>
 	<body onload="init();"><a></a>
@@ -157,17 +151,10 @@
 			<div id="toolbar_nav" class="toolbar" style="display:none">
 				<div class="box"><p>x&nbsp;</p><p><input type="text" id="x" name="x" size="5" /><img src="widgets/themes/kde/input_topdown.gif" alt="" usemap="#xmap" /></p></div>
 				<div class="box"><p>y&nbsp;</p><p><input type="text" id="y" name="y" size="5" /><img src="widgets/themes/kde/input_topdown.gif" alt="" usemap="#ymap" /></p></div>
-<<<<<<< HEAD
-  			    <div class="box_right"><p><a id="a_url" name="a_url" title="This is the URL to this view. You can bookmark it or send it to the people." href="">URL to this view</a></p></div>
-                <div class="box" id="z_index_box_navigation"><p>z-index&nbsp;&nbsp;</p><div id="slider_z"></div><p>&nbsp;&nbsp;</p></div>
-                <div class="box" id="zoom_level_box_navigation"><p>zoom-level&nbsp;&nbsp;</p><div id="slider_s"></div><p>&nbsp;&nbsp;</p></div>
-                <div class="toolbar_fill"></div>
-=======
 				<div id="sliders_box"></div>
 				<div class="box" id="zoom_level_box"><p>zoom-level&nbsp;&nbsp;</p><div id="slider_s"></div><p>&nbsp;&nbsp;</p></div>
 				<div class="box_right"><p><a id="a_url" name="a_url" title="This is the URL to this view. You can bookmark it or send it to the people." href="">URL to this view</a></p></div>
 				<div class="toolbar_fill"></div>
->>>>>>> f5bb21e9
 			</div>
 			<!--
 			*******************************************************************
@@ -276,11 +263,6 @@
 							<th>last modified</th>
 						</tr>
 					</thead>
-<<<<<<< HEAD
-					<tbody>
-					</tbody>
-=======
->>>>>>> f5bb21e9
 					<tfoot>
 						<tr>
 							<th>id</th>
@@ -299,7 +281,6 @@
 						<tr><td colspan="10"></td></tr>
 					</tbody>
 				</table>
-<<<<<<< HEAD
 			</div>
 		</div>
         
@@ -315,40 +296,6 @@
                 </select>
                 &nbsp; Synchronize <input type="checkbox" id="synchronize_connectortable" />
 				<table cellpadding="0" cellspacing="0" border="0" class="display" id="connectortable">
-=======
-				</div>
-				
-				<div id="presynapsetable_container">
-				<table cellpadding="0" cellspacing="0" border="0" class="display" id="presynapsetable">
-					<thead>
-						<tr>
-							<th>name</th>
-							<th>presynaptic to treenodeid</th>
-							<th>username</th>
-							<th>labels</th>
-							<th>last modfied</th>
-							<th>instance id</th>
-						</tr>
-					</thead>
-					<tfoot>
-						<tr>
-							<th>name</th>
-							<th>presynaptic to treenodeid</th>
-							<th>username</th>
-							<th><input type="text" name="search_labels" value="Search labels" class="search_init" /></th>
-							<th>last modfied</th>
-							<th>instance id</th>
-						</tr>
-					</tfoot>
-					<tbody>
-						<tr><td colspan="6"></td></tr>
-					</tbody>
-				</table>
-				</div>
-				
-				<div id="postsynapsetable_container">
-				<table cellpadding="0" cellspacing="0" border="0" class="display" id="postsynapsetable">
->>>>>>> f5bb21e9
 					<thead>
 						<tr>
 							<th>connector id</th>
@@ -363,7 +310,6 @@
 					</thead>
 					<tfoot>
 						<tr>
-<<<<<<< HEAD
 							<th>connector id</th>
                             <th>x</th>
                             <th>y</th>
@@ -451,19 +397,6 @@
                         <td >#tags</td>
                         <td id="proj_tags"></td>
                     </tr>
-=======
-							<th>name</th>
-							<th>postsynaptic to treenodeid</th>
-							<th>username</th>
-							<th><input type="text" name="search_labels" value="Search labels" class="search_init" /></th>
-							<th>last modfied</th>
-							<th>instance id</th>
-						</tr>
-					</tfoot>
-					<tbody>
-						<tr><td colspan="6"></td></tr>
-					</tbody>
->>>>>>> f5bb21e9
 				</table>
 				</div>
                 <!-- piechart -->
