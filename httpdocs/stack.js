--- conflicted
+++ resolved
@@ -1,7 +1,5 @@
-/* -*- mode: espresso; espresso-indent-level: 2; indent-tabs-mode: nil -*- */
-/* vim: set softtabstop=2 shiftwidth=2 tabstop=2 expandtab: */
-
-/* stack.js
+/**
+ * stack.js
  *
  * requirements:
  *	 tools.js
@@ -13,182 +11,6 @@
  */
 
 /**
-<<<<<<< HEAD
- * transition object for general animations
- */
-
-function Transition() {
-  /**
-   * returns if there is some transition running or not
-   */
-  this.busy = function () {
-    return (this.timeout !== false);
-  }
-
-  /**
-   * returns true, if the requested function is still queued
-   */
-  this.queued = function (f) {
-    q = false;
-    for (var i = 0; i < queue.length; ++i) {
-      if (queue[i] == f) {
-        statusBar.replaceLast("already queued in slot " + i + " of " + queue.length + ".");
-        q = true;
-        break;
-      }
-    }
-    return q;
-  }
-
-  /**
-   * forces the transition to finish by setting step = 1
-   */
-  this.finish = function () {
-    step = 1.0;
-    return;
-  }
-
-  /**
-   * registers a function to the queue for waiting or starts it imediately
-   * each function gets the current step as parameter and has to return the next step value
-   */
-  this.register = function (t) {
-    queue.push(t);
-    if (!timeout) t();
-    timeout = window.setTimeout(run, 25);
-    return;
-  }
-
-  /**
-   * runs the first element of the queue
-   */
-  var run = function () {
-    if (timeout) window.clearTimeout(timeout);
-    if (queue.length > 0) step = queue[0](step);
-    if (step > 1) {
-      step = 0;
-      if (queue.length > 0) queue.shift();
-      //statusBar.replaceLast( "running step " + step + " queue.length " + queue.length );
-    }
-    if (queue.length > 0) timeout = window.setTimeout(run, 25);
-    else
-    timeout = false;
-    return;
-  }
-
-  // initialize
-  var self = this;
-  var step = 0; //!< the transitions state [0.0, ..., 1.0]
-  var queue = new Array(); //!< queue of waiting transitions
-  var FINISH = false; //!< set this to force the transition to make an end
-  var timeout = false; //!< window.timeout
-}
-
-/**
- * container for the small navigator map widget
- */
-
-function SmallMap(
-stack, //!< a reference to the stack
-max_y, //!< maximal height
-max_x //!< maximal width
-) {
-  /**
-   * get the view object
-   */
-  this.getView = function () {
-    return view;
-  }
-
-  var onclick = function (e) {
-    var m = ui.getMouse(e);
-    if (m) {
-      //statusBar.replaceLast( m.offsetX + ", " + m.offsetY );
-      stack.moveToPixel(z, Math.floor(m.offsetY / SCALE), Math.floor(m.offsetX / SCALE), s);
-    }
-    return false;
-  }
-
-  this.update = function (
-  nz, y, x, ns, screenHeight, screenWidth) {
-    z = nz;
-    s = ns;
-    var scale = 1 / Math.pow(2, s);
-    img.src = stack.image_base + z + "/small.jpg";
-    var height = SCALE / scale * screenHeight;
-    var width = SCALE / scale * screenWidth;
-    rect.style.height = Math.floor(height) + "px";
-    rect.style.width = Math.floor(width) + "px";
-    rect.style.top = Math.floor(SCALE * y - height / 2) + "px";
-    rect.style.left = Math.floor(SCALE * x - width / 2) + "px";
-    return;
-  }
-
-  this.focus = function () {
-    view.style.zIndex = 8;
-    return;
-  }
-
-  this.blur = function () {
-    view.style.zIndex = 4;
-    return;
-  }
-
-  // initialise
-  if (!ui) ui = new UI();
-
-  var HEIGHT = parseInt(getPropertyFromCssRules(3, 3, "height"));
-  var WIDTH = parseInt(getPropertyFromCssRules(3, 3, "width"));
-  var SCALE_Y = HEIGHT / max_y;
-  var SCALE_X = WIDTH / max_x;
-  var SCALE = Math.min(SCALE_X, SCALE_Y);
-  HEIGHT = Math.floor(max_y * SCALE);
-  WIDTH = Math.floor(max_x * SCALE);
-
-  var s = 0;
-  var z = 0;
-
-  var view = document.createElement("div");
-  view.className = "smallMapView";
-  view.style.width = WIDTH + "px";
-  view.style.height = HEIGHT + "px";
-
-  var img = document.createElement("img");
-  img.className = "smallMapMap";
-  //img.src = "map/small.jpg";
-  img.onclick = onclick;
-  img.style.width = view.style.width;
-  img.style.height = view.style.height;
-  view.appendChild(img);
-
-  var rect = document.createElement("div");
-  rect.className = "smallMapRect";
-  view.appendChild(rect);
-
-  var toggle = document.createElement("div");
-  toggle.className = "smallMapToggle";
-  toggle.title = "hide general view";
-  toggle.onclick = function (e) {
-    if (view.className == "smallMapView_hidden") {
-      toggle.title = "hide general view";
-      view.className = "smallMapView";
-      view.style.width = WIDTH + "px";
-      view.style.height = HEIGHT + "px";
-    } else {
-      toggle.title = "show general view";
-      view.className = "smallMapView_hidden";
-      view.style.width = "";
-      view.style.height = "";
-    }
-    return false;
-  }
-
-  view.appendChild(toggle);
-}
-
-/**
- * a stack of slices
-=======
  * Stack is the core data viewer and interaction element.  It displays a list
  * of layers of an x,y-plane in an n-dimensional data set, tracks the
  * navigation/edit mode and organizes access to user interface elements such
@@ -202,1545 +24,8 @@
  * (e.g. missing sections in serial section microscopy and missing frames in a
  * time series).  These properties limit the field of view and the slider
  * ranges.  
->>>>>>> f5bb21e9
  */
-
 function Stack(
-<<<<<<< HEAD
-project, //!< reference to the parent project
-id, //!< the stack's id
-title, //!< the stack's title
-dimension, //!< pixel dimensions {x, y, z}
-resolution, //!< physical resolution in nm/pixel {x, y, z}
-translation, //!< physical translation relative to the project in nm {x, y, z}
-image_base, //!< URL to the image base path
-broken_slices, //!< broken slices to be excluded from the stack's view
-trakem2_project //!< boolean that states if a TrakEM2 project is available for this stack
-) {
-  /**
-   * update the benchmark (x-resolution) to a proper size
-   */
-  var updateBenchmark = function () {
-    var meter = scale / resolution.x;
-    var benchmark_width = 0;
-    var benchmark_text = "";
-    for (var i = 0; i < BENCHMARK_SIZES.length; ++i) {
-      benchmark_text = BENCHMARK_SIZES[i];
-      benchmark_width = BENCHMARK_SIZES[i] * meter;
-      if (benchmark_width > Math.min(192, viewWidth / 5)) break;
-    }
-    var ui = 0;
-    while (benchmark_text >= 1000 && ui < BENCHMARK_UNITS.length - 1) {
-      benchmark_text /= 1000;
-      ++ui;
-    }
-    benchmark.style.width = benchmark_width + "px";
-    benchmark.firstChild.firstChild.replaceChild(document.createTextNode(benchmark_text + " " + BENCHMARK_UNITS[ui]), benchmark.firstChild.firstChild.firstChild);
-    return;
-  }
-
-  var updateControls = function () {
-    if (registered) {
-      if (slider_s) slider_s.setByValue(s, true);
-      if (slider_trace_s) slider_trace_s.setByValue(s, true);
-      if (slider_z) slider_z.setByValue(z, true);
-      if (slider_trace_z) slider_trace_z.setByValue(z, true);
-
-      if (input_x) input_x.value = x;
-      if (input_y) input_y.value = y;
-    }
-
-    return;
-  }
-
-  /**
-   * update all state informations and the screen content
-   */
-  var update = function (now) {
-    smallMap.update(z, y, x, s, viewHeight, viewWidth);
-    updateBenchmark();
-
-
-    //statusBar.replaceLast( "[" + ( Math.round( x * 10000 * resolution.x ) / 10000 ) + ", " + ( Math.round( y * 10000 * resolution.y ) / 10000 ) + "]" );
-    if (!transition.queued(redraw)) {
-      if (now) transition.register(redraw);
-      else
-      redraw();
-    }
-
-    return
-  }
-
-  /**
-   * get the pixel coordinates of the current view's top left corner
-   */
-  this.screenCoordinates = function () {
-    var l = {
-      width: viewWidth / scale,
-      height: viewHeight / scale,
-      z: z,
-      s: s,
-      scale: scale
-    };
-    l.y = Math.floor(y - l.height / 2);
-    l.x = Math.floor(x - l.width / 2);
-    return l;
-  }
-
-  /**
-   * get the physical project-coordinates to the current view
-   */
-  this.projectCoordinates = function () {
-    var l = {
-      z: z * resolution.z + translation.z,
-      s: s,
-      scale: scale,
-      y: y * resolution.y + translation.y,
-      x: x * resolution.x + translation.x
-    };
-    return l;
-  }
-
-  /**
-   * update textlabels by querying it from the server
-   */
-  this.updateTextlabels = function () {
-    var tl_width;
-    var tl_height;
-    if (tiles.length == 0) {
-      tl_width = 0;
-      tl_height = 0;
-    } else {
-      tl_width = tiles[0].length * X_TILE_SIZE / scale;
-      tl_height = tiles.length * Y_TILE_SIZE / scale;
-    }
-    requestQueue.register('model/textlabels.php', 'POST', {
-      pid: project.id,
-      sid: id,
-      z: z * resolution.z + translation.z,
-      top: (y - tl_height / 2) * resolution.y + translation.y,
-      left: (x - tl_width / 2) * resolution.x + translation.x,
-      width: tl_width * resolution.x,
-      height: tl_height * resolution.y,
-      //scale : ( mode == "text" ? 1 : scale ),	// should we display all textlabels when being in text-edit mode?	could be really cluttered
-      scale: scale,
-      resolution: resolution.y
-    }, handle_updateTextlabels);
-    return;
-  }
-
-  /**
-   * update treeline nodes by querying them from the server
-   * with a bounding volume dependend on the current view
-   */
-  this.updateNodes = function () {
-
-    var tl_width;
-    var tl_height;
-    if (tiles.length == 0) {
-      tl_width = 0;
-      tl_height = 0;
-    } else {
-      tl_width = tiles[0].length * X_TILE_SIZE / scale;
-      tl_height = tiles.length * Y_TILE_SIZE / scale;
-    }
-/*
-		console.log("In updateTreelinenodes");
-		console.log("scale is: "+scale);
-		console.log("X_TILE_SIZE is: "+X_TILE_SIZE);
-		console.log("Y_TILE_SIZE is: "+Y_TILE_SIZE);
-		console.log("tl_width is: "+tl_width);
-		console.log("tl_height is: "+tl_height);
-		console.log("x is: "+x);
-		console.log("y is: "+y);
-		console.log("resolution.x is: "+resolution.x);
-		console.log("resolution.y is: "+resolution.y);
-		console.log("translation.x is: "+translation.x);
-		console.log("translation.y is: "+translation.y);
-		console.log('-----computed');
-		console.log('z', z * resolution.z + translation.z);
-		console.log('top', ( y - tl_height / 2 ) * resolution.y + translation.y);
-		console.log('left', ( x - tl_width / 2 ) * resolution.x + translation.x);
-		console.log('width', tl_width * resolution.x);
-		console.log('height', tl_height * resolution.y);
-			*/
-
-    // FIXME: check if we need to wait for the result of this, which
-    // can now be done with completedCallback...
-    // first synchronize with database
-    svgOverlay.updateNodeCoordinatesinDB();
-
-    requestQueue.register('model/node.list.php', 'POST', {
-      pid: project.id,
-      sid: id,
-      z: z * resolution.z + translation.z,
-      top: (y - tl_height / 2) * resolution.y + translation.y,
-      left: (x - tl_width / 2) * resolution.x + translation.x,
-      width: tl_width * resolution.x,
-      height: tl_height * resolution.y,
-      zres: resolution.z
-    }, handle_updateNodes);
-    return;
-  }
-
-  /**
-   * handle an update-treelinenodes-request answer
-   *
-   */
-  var handle_updateNodes = function (status, text, xml) {
-    if (status = 200) {
-      //console.log("update noded text", $.parseJSON(text));
-      var e = eval("(" + text + ")");
-      //var e = $.parseJSON(text);
-      if (e.error) {
-        alert(e.error);
-      } else {
-        var jso = $.parseJSON(text);
-        // XXX: how much time does calling the function like this take?
-        svgOverlay.refreshNodes(jso);
-      }
-    }
-    return;
-  }
-
-  /**
-   * align and update the tiles to be ( x, y ) in the image center
-   */
-  var redraw = function () {
-
-    var yc = Math.floor(y * scale - (viewHeight / 2));
-    var xc = Math.floor(x * scale - (viewWidth / 2));
-
-    var fr = Math.floor(yc / Y_TILE_SIZE);
-    var fc = Math.floor(xc / X_TILE_SIZE);
-
-    var xd = 0;
-    var yd = 0;
-
-    if (z == old_z && s == old_s) {
-      var old_yc = Math.floor(old_y * old_scale - (viewHeight / 2));
-      var old_xc = Math.floor(old_x * old_scale - (viewWidth / 2));
-
-      var old_fr = Math.floor(old_yc / Y_TILE_SIZE);
-      var old_fc = Math.floor(old_xc / X_TILE_SIZE);
-
-      xd = fc - old_fc;
-      yd = fr - old_fr;
-
-      // re-order the tiles array on demand
-      if (xd < 0) {
-        for (var i = 0; i < tiles.length; ++i) {
-          tilesContainer.removeChild(tiles[i].pop());
-          var img = document.createElement("img");
-          img.alt = "empty";
-          img.src = "widgets/themes/kde/empty.gif";
-          img.style.visibility = "hidden";
-          tilesContainer.appendChild(img);
-          tiles[i].unshift(img);
-        }
-      } else if (xd > 0) {
-        for (var i = 0; i < tiles.length; ++i) {
-          tilesContainer.removeChild(tiles[i].shift());
-          var img = document.createElement("img");
-          img.alt = "empty";
-          img.src = "widgets/themes/kde/empty.gif";
-          img.style.visibility = "hidden";
-          tilesContainer.appendChild(img);
-          tiles[i].push(img);
-        }
-      } else if (yd < 0) {
-        var old_row = tiles.pop();
-        var new_row = new Array();
-        for (var i = 0; i < tiles[0].length; ++i) {
-          tilesContainer.removeChild(old_row.pop());
-          var img = document.createElement("img");
-          img.alt = "empty";
-          img.src = "widgets/themes/kde/empty.gif";
-          img.style.visibility = "hidden";
-          tilesContainer.appendChild(img);
-          new_row.push(img);
-        }
-        tiles.unshift(new_row);
-      } else if (yd > 0) {
-        var old_row = tiles.shift();
-        var new_row = new Array();
-        for (var i = 0; i < tiles[0].length; ++i) {
-          tilesContainer.removeChild(old_row.pop());
-          var img = document.createElement("img");
-          img.alt = "empty";
-          img.src = "widgets/themes/kde/empty.gif";
-          img.style.visibility = "hidden";
-          tilesContainer.appendChild(img);
-          new_row.push(img);
-        }
-        tiles.push(new_row);
-      }
-    }
-
-    var top;
-    var left;
-
-    if (yc >= 0) top = -(yc % Y_TILE_SIZE);
-    else
-    top = -((yc + 1) % Y_TILE_SIZE) - Y_TILE_SIZE + 1;
-    if (xc >= 0) left = -(xc % X_TILE_SIZE);
-    else
-    left = -((xc + 1) % X_TILE_SIZE) - X_TILE_SIZE + 1;
-
-    var t = top;
-    var l = left;
-
-    // update the images sources
-    for (var i = 0; i < tiles.length; ++i) {
-      var r = fr + i;
-      for (var j = 0; j < tiles[0].length; ++j) {
-        var c = fc + j;
-        if (r < 0 || c < 0 || r > LAST_YT || c > LAST_XT) {
-          tiles[i][j].alt = "";
-          tiles[i][j].src = "widgets/black.gif";
-        } else {
-          tiles[i][j].alt = z + "/" + (fr + i) + "_" + (fc + j) + "_" + s;
-          tiles[i][j].src = image_base + tiles[i][j].alt + ".jpg";
-        }
-        tiles[i][j].style.top = t + "px";
-        tiles[i][j].style.left = l + "px";
-        tiles[i][j].style.visibility = "visible";
-
-        l += X_TILE_SIZE;
-      }
-      l = left;
-      t += Y_TILE_SIZE;
-    }
-
-    // render the profiles
-/*
-		var l = self.screenCoordinates();
-		for ( var i = 0; i < profiles.length; ++i )
-		{
-			profiles[ i ].updateScreen( l );
-			var v = profiles[ i ].getView();
-			var a = v.parentNode && v.parentNode == view;		//!< already on the screen
-			if ( profiles[ i ].isVisible() )
-			{
-				if ( !a ) view.appendChild( v );
-				profiles[ i ].place();
-				profiles[ i ].clearCanvas();
-				if ( i == spi && mode == "edit" )
-				{
-					profiles[ i ].drawOutline();
-					profiles[ i ].drawHandles();
-				}
-				else
-					profiles[ i ].draw();
-			}
-			else if ( a )
-				view.removeChild( v );
-		}
-		*/
-
-    // update and request textlabels
-    if (show_textlabels) {
-      if (z != old_z || s != old_s || xd != 0 || yd != 0) {
-        self.updateTextlabels();
-      }
-
-      //! left-most border of the view in physical project coordinates
-      var screen_left = ((x - viewWidth / scale / 2)) * resolution.x + translation.x;
-      var screen_top = ((y - viewHeight / scale / 2)) * resolution.y + translation.y;
-
-      for (var i = 0; i < textlabels.length; ++i) {
-        textlabels[i].redraw(
-        screen_left, screen_top, scale);
-      }
-
-    }
-    if (show_tracing) {
-      if (z != old_z || s != old_s || xd != 0 || yd != 0) {
-        self.updateNodes();
-      }
-      // redraw the overlay
-      svgOverlay.redraw(
-      screen_left, screen_top, scale);
-    }
-
-    // update crop box if available
-    if (mode == "crop" && cropBox) updateCropBox();
-
-    //----------------------------------------------------------------------
-    /**
-     * This question is completely useless but without asking it, Firefox on
-     * Linux systems will not redraw the screen properly.	Took me ... to
-     * find this out.
-     */
-    var a = view.offsetWidth;
-    //----------------------------------------------------------------------
-    old_z = z;
-    old_y = y;
-    old_x = x;
-    old_s = s;
-    old_scale = scale;
-
-    return 2;
-  }
-
-  /**
-   * initialise the tiles array
-   */
-  var initTiles = function (rows, cols) {
-    while (tilesContainer.firstChild)
-    tilesContainer.removeChild(tilesContainer.firstChild);
-
-    delete tiles;
-    tiles = new Array();
-
-    for (var i = 0; i < rows; ++i) {
-      tiles[i] = new Array();
-      for (var j = 0; j < cols; ++j) {
-        tiles[i][j] = document.createElement("img");
-        tiles[i][j].alt = "empty";
-        tiles[i][j].src = "widgets/themes/kde/empty.gif";
-
-        tilesContainer.appendChild(tiles[i][j]);
-      }
-    }
-
-    updateControls();
-    update();
-
-    return;
-  }
-
-  /**
-   * get the view element
-   */
-  this.getView = function () {
-    return view;
-  }
-
-  /**
-   * change the scale, making sure that the point keep_[xyz] stays in
-   * the same position in the view
-   */
-  this.scalePreservingLastPosition = function (keep_x, keep_y, sp) {
-    var old_s = s;
-    var old_scale = scale;
-    var new_s = Math.max(0, Math.min(MAX_S, Math.round(sp)));
-    var new_scale = 1 / Math.pow(2, new_s);
-
-    if (old_s == new_s) return;
-
-    var dx = keep_x - project.coordinates.x;
-    var dy = keep_y - project.coordinates.y;
-
-    var new_centre_x = keep_x - dx * (old_scale / new_scale);
-    var new_centre_y = keep_y - dy * (old_scale / new_scale);
-
-    this.moveTo(project.coordinates.z, new_centre_y, new_centre_x, sp);
-  }
-
-  /**
-   * move to physical project-coordinates in nanometer
-   */
-  this.moveTo = function (zp, yp, xp, sp) {
-    if (typeof sp == "number") {
-      s = Math.max(0, Math.min(MAX_S, Math.round(sp)));
-      scale = 1 / Math.pow(2, s);
-    }
-
-    LAST_XT = Math.floor(MAX_X * scale / X_TILE_SIZE);
-    LAST_YT = Math.floor(MAX_Y * scale / Y_TILE_SIZE);
-
-    x = Math.max(0, Math.min(MAX_X, Math.round((xp - translation.x) / resolution.x)));
-    y = Math.max(0, Math.min(MAX_Y, Math.round((yp - translation.y) / resolution.y)));
-
-    var z1;
-    var z2;
-    z1 = z2 = Math.round((zp - translation.z) / resolution.z);
-    while (broken_slices[z1] && broken_slices[z2]) {
-      z1 = Math.max(0, z1 - 1);
-      z2 = Math.min(MAX_Z, z2 + 1);
-    }
-    if (!broken_slices[z1]) z = z1;
-    else z = z2;
-    z = Math.max(0, Math.min(MAX_Z, z));
-
-    project.coordinates.x = xp;
-    project.coordinates.y = yp;
-    project.coordinates.z = zp;
-
-    update();
-    updateControls();
-
-    return;
-  }
-
-  /**
-   * move to pixel coordinates
-   */
-  this.moveToPixel = function (zp, yp, xp, sp) {
-    s = Math.max(0, Math.min(MAX_S, sp));
-
-    scale = 1 / Math.pow(2, s);
-
-    project.moveTo(
-    zp * resolution.z + translation.z, yp * resolution.y + translation.y, xp * resolution.x + translation.x);
-
-    updateControls();
-
-    return true;
-  }
-
-
-  var onmousemove = {
-    trace: function (e) {
-
-      // take into account the shift of the svgOverlay
-      var xp;
-      var yp;
-      // If we don't allow propagation (with the optional second parameter)
-      // then dragging of nodes in Raphaël doesn't work, for reasons
-      // that are obscure to me. [1]
-      // [1] See http://stackoverflow.com/q/6617548/223092
-      var m = ui.getMouse(e, true);
-
-      if (m) {
-        // add right move of svgOverlay to the m.offsetX
-        offX = m.offsetX + svgOverlay.offleft;
-        // add down move of svgOverlay to the m.offsetY
-        offY = m.offsetY + svgOverlay.offtop;
-
-        var pos_x = translation.x + (x + (offX - viewWidth / 2) / scale) * resolution.x;
-        var pos_y = translation.x + (y + (offY - viewHeight / 2) / scale) * resolution.y;
-        project.lastX = pos_x;
-        project.lastY = pos_y;
-        project.lastStackID = self.id;
-        statusBar.replaceLast("[" + pos_x.toFixed(3) + ", " + pos_y.toFixed(3) + "]");
-      }
-      // continue with event handling
-      return true;
-    },
-    pos: function (e) {
-      var xp;
-      var yp;
-      var m = ui.getMouse(e);
-
-      if (m) {
-        var pos_x = translation.x + (x + (m.offsetX - viewWidth / 2) / scale) * resolution.x;
-        var pos_y = translation.y + (y + (m.offsetY - viewHeight / 2) / scale) * resolution.y;
-        var pos_z = translation.z + z * resolution.z;
-        project.lastX = pos_x;
-        project.lastY = pos_y;
-        project.lastStackID = self.id;
-        statusBar.replaceLast("[" + pos_x.toFixed(3) + ", " + pos_y.toFixed(3) + ", " + pos_z + "]");
-      }
-      return false;
-    },
-    move: function (e) {
-      self.moveToPixel(z, y - ui.diffY / scale, x - ui.diffX / scale, s);
-      return false;
-    },
-    crop: function (e) {
-      if (cropBox) {
-        cropBox.right += ui.diffX / scale * resolution.x;
-        cropBox.bottom += ui.diffY / scale * resolution.y;
-        updateCropBox();
-      }
-    }
-  };
-
-  var onmouseup = {
-    move: function (e) {
-      ui.releaseEvents()
-      ui.removeEvent("onmousemove", onmousemove.move);
-      ui.removeEvent("onmouseup", onmouseup.move);
-      return false;
-    },
-    edit: function (e) {
-      ui.releaseEvents()
-      ui.removeEvent("onmousemove", profiles[spi].onmousemove);
-      ui.removeEvent("onmouseup", onmouseup.edit);
-
-      return false;
-    },
-    crop: function (e) {
-      ui.releaseEvents();
-      ui.removeEvent("onmousemove", onmousemove.crop);
-      ui.removeEvent("onmouseup", onmouseup.crop);
-    },
-    trace: function (e) {
-      // console.log("unregister trace");
-      ui.releaseEvents();
-      ui.removeEvent("onmousemove", svgOverlay.onmousemove);
-      ui.removeEvent("onmouseup", onmouseup.move);
-    }
-  };
-
-  var onmousedown = {
-    trace: function (e) {
-
-      var b = ui.getMouseButton(e);
-      if (b === MOUSE_BUTTON_MIDDLE) {
-        // afford dragging in tracing mode
-        ui.registerEvent("onmousemove", onmousemove.move);
-        ui.registerEvent("onmouseup", onmouseup.move);
-        ui.catchEvents("move");
-        ui.onmousedown(e);
-
-        //! this is a dirty trick to remove the focus from input elements when clicking the stack views, assumes, that document.body.firstChild is an empty and useless <a></a>
-        document.body.firstChild.focus();
-      } else {
-        svgOverlay.whenclicked(e);
-      }
-
-      return true;
-
-    },
-    move: function (e) {
-      ui.registerEvent("onmousemove", onmousemove.move);
-      ui.registerEvent("onmouseup", onmouseup.move);
-      ui.catchEvents("move");
-      ui.onmousedown(e);
-
-      //! this is a dirty trick to remove the focus from input elements when clicking the stack views, assumes, that document.body.firstChild is an empty and useless <a></a>
-      document.body.firstChild.focus();
-
-      return false;
-    },
-    edit: function (e) {
-      var m = ui.getMouse(e);
-      if (m) {
-        var pos_x = Math.round(x + (m.offsetX - viewWidth / 2) / scale);
-        var pos_y = Math.round(y + (m.offsetY - viewHeight / 2) / scale);
-        var spi = -1;
-        for (var i = 0; i < profiles.length; ++i) {
-          if (profiles[i].isInside(pos_x, pos_y)) {
-            spi = i;
-            break;
-          }
-        }
-        if (spi >= 0) {
-          profiles[spi].onmousedown(e);
-          profiles[spi].clearCanvas();
-          profiles[spi].drawOutline();
-          profiles[spi].drawHandles();
-          ui.registerEvent("onmousemove", profiles[spi].onmousemove);
-          ui.registerEvent("onmouseup", onmouseup.edit);
-          ui.catchEvents();
-          ui.onmousedown(e);
-        }
-      }
-
-      //! this is a dirty trick to remove the focus from input elements when clicking the stack views, assumes, that document.body.firstChild is an empty and useless <a></a>
-      document.body.firstChild.focus();
-
-      return false;
-    },
-    text: function (e) {
-      var b = ui.getMouseButton(e);
-      switch (b) {
-      case MOUSE_BUTTON_MIDDLE:
-        ui.registerEvent("onmousemove", onmousemove.move);
-        ui.registerEvent("onmouseup", onmouseup.move);
-        ui.catchEvents("move");
-        ui.onmousedown(e);
-
-        //! this is a dirty trick to remove the focus from input elements when clicking the stack views, assumes, that document.body.firstChild is an empty and useless <a></a>
-        document.body.firstChild.focus();
-        break;
-      default:
-        var m = ui.getMouse(e);
-        var tlx = (x + (m.offsetX - viewWidth / 2) / scale) * resolution.x + translation.x;
-        var tly = (y + (m.offsetY - viewHeight / 2) / scale) * resolution.y + translation.y;
-        var tlz = z * resolution.z + translation.z;
-
-        project.createTextlabel(tlx, tly, tlz, resolution.y, scale);
-      }
-
-      return false;
-    },
-    crop: function (e) {
-      var b = ui.getMouseButton(e);
-      switch (b) {
-      case MOUSE_BUTTON_MIDDLE:
-        ui.registerEvent("onmousemove", onmousemove.move);
-        ui.registerEvent("onmouseup", onmouseup.move);
-        ui.catchEvents("move");
-        break;
-      default:
-        if (cropBox) {
-          view.removeChild(cropBox.view);
-          delete cropBox;
-          cropBox = false;
-        }
-        var m = ui.getMouse(e);
-        cropBox = {
-          left: (x + (m.offsetX - viewWidth / 2) / scale) * resolution.x + translation.x,
-          top: (y + (m.offsetY - viewHeight / 2) / scale) * resolution.y + translation.y
-        };
-        cropBox.right = cropBox.left;
-        cropBox.bottom = cropBox.top;
-        cropBox.view = document.createElement("div");
-        cropBox.view.className = "cropBox";
-        cropBox.text = document.createElement("p");
-        cropBox.text.appendChild(document.createTextNode("0 x 0"));
-
-        cropBox.view.appendChild(cropBox.text);
-        view.appendChild(cropBox.view);
-
-        ui.registerEvent("onmousemove", onmousemove.crop);
-        ui.registerEvent("onmouseup", onmouseup.crop);
-        ui.catchEvents("crosshair");
-      }
-      ui.onmousedown(e);
-
-      //! this is a dirty trick to remove the focus from input elements when clicking the stack views, assumes, that document.body.firstChild is an empty and useless <a></a>
-      document.body.firstChild.focus();
-
-      return false;
-    }
-  };
-
-  var onmousewheel = {
-    zoom: function (e) {
-      var w = ui.getMouseWheel(e);
-      if (w) {
-        if (w == MOUSE_WHEEL_UP) {
-          slider_z.move(1);
-          slider_trace_z.move(1);
-        } else {
-          slider_z.move(-1);
-          slider_trace_z.move(-1);
-        }
-      }
-      return false;
-    },
-    move: function (e) {
-      var xp = x;
-      var yp = y;
-      var m = ui.getMouse(e);
-      var w = ui.getMouseWheel(e);
-      if (m) {
-        xp = m.offsetX - viewWidth / 2;
-        yp = m.offsetY - viewHeight / 2;
-        //statusBar.replaceLast( ( m.offsetX - viewWidth / 2 ) + " " + ( m.offsetY - viewHeight / 2 ) );
-      }
-      if (w) {
-        if (w == MOUSE_WHEEL_UP) {
-          if (s < MAX_S) {
-            self.moveToPixel(
-            z, y - Math.floor(yp / scale), x - Math.floor(xp / scale), s + 1);
-          }
-        } else {
-          if (s > 0) {
-            var ns = scale * 2;
-            self.moveToPixel(
-            z, y + Math.floor(yp / ns), x + Math.floor(xp / ns), s - 1);
-          }
-        }
-      }
-      return false;
-    }
-  };
-
-  //--------------------------------------------------------------------------
-  /**
-   * Slider commands for changing the slice come in too frequently, thus the
-   * execution of the actual slice change has to be delayed slightly.	The
-   * timer is overridden if a new action comes in before the last had time to
-   * be executed.
-   */
-  var changeSliceDelayedTimer = null;
-  var changeSliceDelayedParam = null;
-
-  var changeSliceDelayedAction = function () {
-    window.clearTimeout(changeSliceDelayedTimer);
-    self.changeSlice(changeSliceDelayedParam.z);
-    changeSliceDelayedParam = null;
-    return false;
-  }
-
-  this.changeSliceDelayed = function (val) {
-    if (changeSliceDelayedTimer) window.clearTimeout(changeSliceDelayedTimer);
-    changeSliceDelayedParam = {
-      z: val
-    };
-    changeSliceDelayedTimer = window.setTimeout(changeSliceDelayedAction, 100);
-  }
-
-  this.changeSlice = function (val) {
-    self.moveToPixel(val, y, x, s);
-    return;
-  }
-  //--------------------------------------------------------------------------
-  //--------------------------------------------------------------------------
-  /**
-   * ... same as said before for scale changes ...
-   */
-  var changeScaleDelayedTimer = null;
-  var changeScaleDelayedParam = null;
-
-  var changeScaleDelayedAction = function () {
-    window.clearTimeout(changeScaleDelayedTimer);
-    self.changeScale(changeScaleDelayedParam.s);
-    changeScaleDelayedParam = null;
-    return false;
-  }
-
-  this.changeScaleDelayed = function (val) {
-    if (changeScaleDelayedTimer) window.clearTimeout(changeScaleDelayedTimer);
-    changeScaleDelayedParam = {
-      s: val
-    };
-    changeScaleDelayedTimer = window.setTimeout(changeScaleDelayedAction, 100);
-  }
-
-  this.changeScale = function (val) {
-    self.scalePreservingLastPosition(project.lastX, project.lastY, val);
-    return;
-  }
-  //--------------------------------------------------------------------------
-  var changeXByInput = function (e) {
-    var val = parseInt(this.value);
-    if (isNaN(val)) this.value = x;
-    else self.moveToPixel(z, y, val, s);
-    return;
-  }
-
-  var changeYByInput = function (e) {
-    var val = parseInt(this.value);
-    if (isNaN(val)) this.value = y;
-    self.moveToPixel(z, val, x, s);
-    return;
-  }
-
-  var YXMouseWheel = function (e) {
-    var w = ui.getMouseWheel(e);
-    if (w) {
-      this.value = parseInt(this.value) - w;
-      this.onchange();
-    }
-    return false
-  }
-
-  /**
-   * change the input mode of the slice
-   *
-   * @param string m { "select", "move", "edit" }
-   */
-  this.setMode = function (m) {
-    if (cropBox) {
-      view.removeChild(cropBox.view);
-      delete cropBox;
-      cropBox = false;
-    }
-    // svg overlay logic
-    mouseCatcher.style.zIndex = 5;
-    svgOverlay.hide();
-    show_tracing = false;
-
-    switch (m) {
-    case "text":
-      mode = "text";
-      mouseCatcher.style.cursor = "crosshair";
-      //mouseCatcher.style.display = "none";
-      mouseCatcher.onmousedown = onmousedown.text;
-      mouseCatcher.onmousemove = onmousemove.pos;
-      show_textlabels = true;
-      self.updateTextlabels();
-      for (var i = 0; i < textlabels.length; ++i) {
-        textlabels[i].setEditable(true);
-      }
-      //updateControls();
-      //update();
-      break;
-    case "crop":
-      mode = "crop";
-      mouseCatcher.style.cursor = "crosshair";
-      mouseCatcher.onmousedown = onmousedown.crop;
-      mouseCatcher.onmousemove = onmousemove.pos;
-      if (show_textlabels) self.updateTextlabels();
-      break;
-    case "trace":
-      // console.log("in tracing mode");
-      mode = "trace"
-       mouseCatcher.style.cursor = "crosshair";
-
-      // for the surrounding mouse event catcher
-      mouseCatcher.onmousedown = onmousedown.move;
-      mouseCatcher.onmousemove = onmousemove.trace;
-      svgOverlay.view.onmousedown = onmousedown.trace;
-      try {
-        svgOverlay.view.addEventListener("DOMMouseScroll", onmousewheel.zoom, false); /* Webkit takes the event but does not understand it ... */
-        svgOverlay.view.addEventListener("mousewheel", onmousewheel.zoom, false);
-      } catch (error) {
-        try {
-          svgOverlay.view.onmousewheel = onmousewheel.zoom;
-        } catch (error) {}
-      }
-
-      show_tracing = true;
-      svgOverlay.show();
-      self.updateNodes();
-      for (var i = 0; i < textlabels.length; ++i) {
-        textlabels[i].setEditable(false);
-      }
-      break;
-    case "select":
-    case "move":
-    default:
-      mode = "move";
-      //mouseCatcher.style.display = "block";
-      mouseCatcher.style.cursor = "move";
-      mouseCatcher.onmousedown = onmousedown.move;
-      mouseCatcher.onmousemove = onmousemove.pos;
-      try {
-        mouseCatcher.addEventListener("DOMMouseScroll", onmousewheel.zoom, false); /* Webkit takes the event but does not understand it ... */
-        mouseCatcher.addEventListener("mousewheel", onmousewheel.zoom, false);
-      } catch (error) {
-        try {
-          mouseCatcher.onmousewheel = onmousewheel.zoom;
-        } catch (error) {}
-      }
-      if (show_textlabels) self.updateTextlabels();
-
-      for (var i = 0; i < textlabels.length; ++i) {
-        textlabels[i].setEditable(false);
-      }
-      //updateControls();
-      //update();
-      break;
-/*
-		case "profile":
-			mode = "profile";
-			mouseCatcher.style.display = "block";
-			mouseCatcher.style.cursor = "crosshair";
-			mouseCatcher.onmousedown = onmousedown.edit;
-			mouseCatcher.onmousemove = onmousemove.pos;
-			try
-			{
-				mouseCatcher.removeEventListener( "DOMMouseScroll", onmousewheel.move, false );
-			}
-			catch ( error )
-			{
-				try
-				{
-					mouseCatcher.onmousewheel = null;
-				}
-				catch ( error ) {}
-			}
-			//! @todo import the available profiles of the slice
-			break;
-		*/
-    }
-    return;
-  }
-
-
-  this.showTextlabels = function (b) {
-    show_textlabels = b;
-    if (show_textlabels) self.updateTextlabels();
-    else {
-      //! remove all old text labels
-      while (textlabels.length > 0) {
-        var t = textlabels.pop();
-        try //!< we do not know if it really is in the DOM currently
-        {
-          view.removeChild(t.getView());
-        } catch (error) {}
-      }
-    }
-    return;
-  }
-
-  this.createLink = function (fromid, toid, link_type, from_type, to_type, from_nodetype, to_nodetype) {
-    svgOverlay.createLink(fromid, toid, link_type, from_type, to_type, from_nodetype, to_nodetype);
-  }
-
-  this.createTreenodeLink = function (fromid, toid) {
-    svgOverlay.createTreenodeLink(fromid, toid);
-  }
-
-  this.showTags = function (val) {
-    svgOverlay.showTags(val);
-  }
-
-  this.selectNode = function (id) {
-    svgOverlay.selectNode(id);
-  }
-
-  this.recolorAllNodes = function () {
-    svgOverlay.recolorAllNodes();
-  }
-
-  this.tracingCommand = function (m) {
-    switch (m) {
-    case "skeletontracing":
-      svgOverlay.set_tracing_mode(m);
-      break;
-    case "synapsedropping":
-      svgOverlay.set_tracing_mode(m);
-      break;
-    case "goparent":
-      if (atn != null) {
-        if (atn.parent != null) {
-          project.moveTo(
-          svgOverlay.pix2physZ(atn.parent.z), svgOverlay.pix2physY(atn.parent.y), svgOverlay.pix2physX(atn.parent.x));
-          window.setTimeout("project.selectNode( " + atn.parent.id + " )", 1000);
-        } else {
-          alert("This is the root node.");
-        }
-      } else {
-        alert("No active node selected.");
-      }
-      break;
-    case "goactive":
-      if (atn != null) {
-        project.moveTo(
-        svgOverlay.pix2physZ(atn.z), svgOverlay.pix2physY(atn.y), svgOverlay.pix2physX(atn.x));
-      } else {
-        alert("No active node to go to!");
-      }
-      break;
-    case "golastedited":
-      if (atn == null) {
-        alert("There was no active node.  One is required to find the\n" + "last edited node in the same skeleton.");
-        break;
-      }
-      svgOverlay.updateNodeCoordinatesinDB(function () {
-
-        requestQueue.register("model/last.edited.or.added.php", "POST", {
-          pid: project.id,
-          tnid: atn.id
-        }, function (status, text, xml) {
-          if (status == 200) {
-            if (text && text != " ") {
-              var e = eval("(" + text + ")");
-              if (e.error) {
-                alert(e.error);
-              } else {
-                project.moveTo(e.z, e.y, e.x);
-              }
-            }
-          }
-        });
-
-      });
-      break;
-    case "skeletonsplitting":
-      if (atn != null) {
-        svgOverlay.splitSkeleton();
-      } else {
-        alert('Need to activate a treenode before splitting!');
-      }
-      break;
-    case "skeletonreroot":
-      if (atn != null) {
-        svgOverlay.rerootSkeleton();
-      } else {
-        alert('Need to activate a treenode before rerooting!');
-      }
-      break;
-    case "tagging":
-      if (atn != null) {
-        svgOverlay.tagATN();
-      } else {
-        alert('Need to activate a treenode or connector before tagging!');
-      }
-      break;
-    case "selectnearestnode":
-      svgOverlay.activateNearestNode(project.lastX, project.lastY, project.coordinates.z);
-      break;
-    case "togglelabels":
-      svgOverlay.toggleLabels();
-      break;
-    case "exportswc":
-      if (atn != null) {
-        svgOverlay.exportSWC();
-      } else {
-        alert('Need to activate a treenode before exporting to SWC!');
-      }
-      break;
-    case "showskeleton":
-      if (atn != null) {
-        svgOverlay.showSkeleton();
-      } else {
-        alert('Need to activate a treenode or connector before showing them!');
-      }
-      break;
-    }
-    return;
-
-  }
-
-
-/*
-	 * resize the viewport
-	 */
-  this.resize = function (left, top, width, height) {
-    viewHeight = height;
-    viewWidth = width;
-
-    // resize svgOverlay
-    //svgOverlay.update(viewWidth, viewHeight);
-    view.style.left = left + "px";
-    view.style.top = top + "px";
-    view.style.width = viewWidth + "px";
-    view.style.height = viewHeight + "px";
-
-    var rows = Math.floor(viewHeight / Y_TILE_SIZE) + 2;
-    var cols = Math.floor(viewWidth / X_TILE_SIZE) + 2;
-
-    initTiles(rows, cols);
-
-    return;
-  }
-
-  /**
-   * crop a microstack by initiating a server backend
-   * @todo which has to be built
-   */
-  var crop = function () {
-    var scale = 1 / Math.pow(2, slider_crop_s.val);
-    var numSections = Math.max(slider_crop_top_z.val, slider_crop_bottom_z.val) - Math.min(slider_crop_top_z.val, slider_crop_bottom_z.val) + 1;
-    var pixelWidth = Math.round((Math.max(cropBox.left, cropBox.right) - Math.min(cropBox.left, cropBox.right)) / resolution.x * scale);
-    var pixelHeight = Math.round((Math.max(cropBox.top, cropBox.bottom) - Math.min(cropBox.top, cropBox.bottom)) / resolution.y * scale);
-    var str = "The generated stack will have " + numSections + " sections.\n";
-    str += "Each section will have a size of " + pixelWidth + "x" + pixelHeight + "px.\n";
-    str += "Do you really want to crop this microstack?";
-
-    if (!window.confirm(str)) return false;
-    requestQueue.register('model/crop.php', 'POST', {
-      pid: project.id,
-      sid: id,
-      left: cropBox.left,
-      top: cropBox.top,
-      front: slider_crop_top_z.val * resolution.z + translation.z,
-      right: cropBox.right,
-      bottom: cropBox.bottom,
-      back: slider_crop_bottom_z.val * resolution.z + translation.z,
-      scale: scale,
-      reregister: (document.getElementById("crop_reregister").checked ? 1 : 0)
-    }, handle_crop);
-    return false;
-  }
-
-  /**
-   * handle the answer of a microstack crop request
-   * this answer is not the ready made microstack itself but a confirmation that the cropping process was invoked
-   */
-  var handle_crop = function (status, text, xml) {
-    if (status = 200) {
-      statusBar.replaceLast(text);
-      var e = eval("(" + text + ")");
-      if (e.error) {
-        alert(e.error);
-      } else {
-        //alert( "crop microstack ( " + e.left + ", " + e.top + ", " + e.front + " ) -> ( " + e.right + ", " + e.bottom + ", " + e.back + " ) at scale " + e.scale );
-        alert("Cropping the microstack...\nThis operation may take some time, you will be notified as soon as the cropped stack is ready.");
-      }
-    }
-    return;
-  }
-
-  this.registerZoomControl = function (c) {
-    slider_s = c;
-    return;
-  }
-
-  this.registerZoomControlTrace = function (c) {
-    slider_trace_s = c;
-    return;
-  }
-
-  this.registerSliceControl = function (c) {
-    slider_z = c;
-    return;
-  }
-
-  this.registerSliceControlTrace = function (c) {
-    slider_trace_z = c;
-    return;
-  }
-
-  this.registerXControl = function (c) {
-    input_x = c;
-    return;
-  }
-
-  this.registerYControl = function (c) {
-    input_y = c;
-    return;
-  }
-
-  this.registerCropTopSliceControl = function (c) {
-    slider_crop_top_z = c;
-    return;
-  }
-
-  this.registerCropBottomSliceControl = function (c) {
-    slider_crop_bottom_z = c;
-    return;
-  }
-
-  this.registerCropZoomControl = function (c) {
-    slider_crop_s = c;
-    return;
-  }
-
-  this.registerCropApplyControl = function (c) {
-    button_crop_apply = c;
-    return;
-  }
-
-  /**
-   * register all GUI control elements and event handlers
-   */
-  this.register = function () {
-    registered = true;
-    slider_s.update(
-    MAX_S, 0, MAX_S + 1, s, this.changeScaleDelayed);
-    slider_trace_s.update(
-    MAX_S, 0, MAX_S + 1, s, this.changeScaleDelayed);
-
-    if (slices.length < 2) //!< hide the slider_z if there is only one slice
-    {
-      slider_z.getView().parentNode.style.display = "none";
-      slider_trace_z.getView().parentNode.style.display = "none";
-      slider_crop_top_z.getView().parentNode.style.display = "none";
-      slider_crop_bottom_z.getView().parentNode.style.display = "none";
-    } else {
-      slider_z.getView().parentNode.style.display = "block";
-      slider_trace_z.getView().parentNode.style.display = "block";
-      slider_crop_top_z.getView().parentNode.style.display = "block";
-      slider_crop_bottom_z.getView().parentNode.style.display = "block";
-    }
-    slider_z.update(
-    0, 0, slices, z, this.changeSliceDelayed);
-
-    slider_trace_z.update(
-    0, 0, slices, z, this.changeSliceDelayed);
-
-    slider_crop_top_z.update(
-    0, 0, slices, z, this.changeSliceDelayed);
-    slider_crop_bottom_z.update(
-    0, 0, slices, z, this.changeSliceDelayed);
-
-    /**
-     * Cropping is possible with an attached TrakEM2 project only.
-     */
-    if (trakem2_project) {
-      document.getElementById("edit_button_crop").style.display = "block";
-      button_crop_apply.onclick = crop;
-    } else {
-      document.getElementById("edit_button_crop").style.display = "none";
-    }
-
-    input_x.onchange = changeXByInput;
-    try {
-      input_x.addEventListener("DOMMouseScroll", YXMouseWheel, false);
-    } catch (error) {
-      try {
-        input_x.onmousewheel = YXMouseWheel;
-      } catch (error) {}
-    }
-
-    input_y.onchange = changeYByInput;
-    try {
-      input_y.addEventListener("DOMMouseScroll", YXMouseWheel, false);
-    } catch (error) {
-      try {
-        input_x.onmousewheel = YXMouseWheel;
-      } catch (error) {}
-    }
-    return;
-  }
-
-  /**
-   * unregister all GUI control connections and event handlers
-   */
-  this.unregister = function () {
-    registered = false;
-    slider_s.update(
-    0, 1, undefined, 0, null);
-
-    slider_trace_s.update(
-    0, 1, undefined, 0, null);
-
-    slider_z.update(
-    0, 1, undefined, 0, null);
-
-    slider_trace_z.update(
-    0, 1, undefined, 0, null);
-
-    input_x.onchange = null;
-    try {
-      input_x.removeEventListener("DOMMouseScroll", YXMouseWheel, false);
-    } catch (error) {
-      try {
-        input_x.onmousewheel = null;
-      } catch (error) {}
-    }
-
-    input_y.onchange = null;
-    try {
-      input_y.removeEventListener("DOMMouseScroll", YXMouseWheel, false);
-    } catch (error) {
-      try {
-        input_x.onmousewheel = null;
-      } catch (error) {}
-    }
-
-    
-
-    return;
-  }
-
-
-  /**
-   * set the GUI focus to the stack
-   */
-  this.focus = function () {
-    project.focusStack(self);
-
-    smallMap.focus();
-    self.setMode(mode);
-    stackInfo.className = "stackInfo_selected";
-    self.register();
-    self.moveToPixel(z, y, x, s);
-
-    if (cropBox) cropBox.view.style.display = "block";
-
-    return;
-  }
-
-  /**
-   * remove the GUI focus from the stack
-   */
-  this.blur = function () {
-    self.unregister();
-    mouseCatcher.style.cursor = "default";
-    mouseCatcher.style.zIndex = 7;
-    mouseCatcher.onmousedown = function (e) {
-      self.focus();
-      return onmousedown[mode](e);
-    }
-    stackInfo.className = "stackInfo";
-
-    if (cropBox) cropBox.view.style.display = "none";
-
-    return;
-  }
-
-  /**
-   * handle an update-textlabels-request answer
-   *
-   */
-  var handle_updateTextlabels = function (status, text, xml) {
-    if (status = 200) {
-      //alert( "data: " + text );
-      var e = eval("(" + text + ")");
-      if (e.error) {
-        alert(e.error);
-      } else {
-        //! remove all old text labels
-        while (textlabels.length > 0) {
-          var t = textlabels.pop();
-          try //!< we do not know if it really is in the DOM currently
-          {
-            view.removeChild(t.getView());
-          } catch (error) {}
-        }
-
-        if (text) {
-          //! import the new
-          for (var i in e) {
-            var t = new Textlabel(e[i], resolution, translation);
-            textlabels.push(t);
-            view.appendChild(t.getView());
-            if (mode == "text") t.setEditable(true);
-          }
-        }
-      }
-      update();
-    }
-    return;
-  }
-
-  /**
-   * display the cropBox
-   */
-  var updateCropBox = function () {
-    var t = Math.min(cropBox.top, cropBox.bottom);
-    var b = Math.max(cropBox.top, cropBox.bottom);
-    var l = Math.min(cropBox.left, cropBox.right);
-    var r = Math.max(cropBox.left, cropBox.right);
-    //! left-most border of the view in physical project coordinates
-    var screen_left = ((x - viewWidth / scale / 2) + translation.x) * resolution.x;
-    var screen_top = ((y - viewHeight / scale / 2) + translation.y) * resolution.y;
-
-    var rx = resolution.x / scale;
-    var ry = resolution.y / scale;
-
-    cropBox.view.style.left = Math.floor((l - screen_left) / rx) + "px";
-    cropBox.view.style.top = Math.floor((t - screen_top) / ry) + "px";
-    cropBox.view.style.width = Math.floor((r - l) / rx) + "px";
-    cropBox.view.style.height = Math.floor((b - t) / ry) + "px";
-
-    statusBar.replaceLast(l.toFixed(3) + ", " + t.toFixed(3) + " -> " + r.toFixed(3) + "," + b.toFixed(3));
-
-    cropBox.text.replaceChild(document.createTextNode((r - l).toFixed(3) + " x " + (b - t).toFixed(3)), cropBox.text.firstChild);
-
-    return;
-  }
-
-
-  // initialise
-  var self = this;
-  if (!ui) ui = new UI();
-
-  this.id = id;
-
-  this.image_base = image_base;
-
-  //!< in nanometers
-  var BENCHMARK_SIZES = new Array(
-  10, 20, 25, 50, 100, 200, 250, 500, 1000, 2000, 2500, 5000, 10000, 20000, 25000, 50000, 100000, 200000, 250000, 500000, 1000000, 2000000, 2500000, 5000000, 10000000, 20000000, 25000000, 50000000, 100000000, 200000000, 250000000, 500000000, 1000000000, 2000000000, 2500000000, 5000000000, 10000000000, 20000000000, 25000000000, 50000000000, 100000000000, 200000000000, 250000000000, 500000000000);
-  var BENCHMARK_UNITS = new Array("nm", unescape("%u03BCm"), "mm", "m");
-
-
-  //+++++++++++++++++++++++++++++++++++++++++++++++++++++++++++++++++++++++++
-  // these parameters should be get dynamically from the server,
-  // they define the size and resolution properties of the slice stack
-  //+++++++++++++++++++++++++++++++++++++++++++++++++++++++++++++++++++++++++
-  //var Y_TILE_SIZE = parseInt( getPropertyFromCssRules( 3, 2, "height" ) );
-  //var X_TILE_SIZE = parseInt( getPropertyFromCssRules( 3, 2, "width" ) );
-  var Y_TILE_SIZE = 256;
-  var X_TILE_SIZE = 256;
-
-  var MAX_X = dimension.x - 1; //!< the last possible x-coordinate
-  var MAX_Y = dimension.y - 1; //!< the last possible y-coordinate
-  var MAX_Z = dimension.z - 1; //!< the last possible z-coordinate
-  //! estimate the zoom levels
-  var MAX_S = 0;
-  var min_max = Math.min(MAX_X, MAX_Y);
-  var tile_size = Y_TILE_SIZE;
-  if (min_max == MAX_X) tile_size = X_TILE_SIZE;
-  while (min_max / Math.pow(2, MAX_S) / tile_size > 3)++MAX_S;
-
-  //! all possible slices
-  var slices = new Array();
-  for (var i = 0; i < dimension.z; ++i) {
-    if (!broken_slices[i]) slices.push(i);
-  }
-
-  //profiles have to be requested from the server as well
-  var profiles = new Array(); //!< list of recent profiles
-  //profiles[ 0 ] = new Profile();
-  var spi = 0; //!< selected profile index
-  //-------------------------------------------------------------------------
-  var transition = new Transition();
-
-  // extract the borders of the viewer window from CSS rules
-  var viewTop = parseInt(getPropertyFromCssRules(3, 0, "top"));
-  var viewBottom = parseInt(getPropertyFromCssRules(3, 0, "bottom"));
-  var viewLeft = parseInt(getPropertyFromCssRules(3, 0, "left"));
-  var viewRight = parseInt(getPropertyFromCssRules(3, 0, "right"));
-
-  var tiles = new Array();
-
-  var view = document.createElement("div");
-  view.className = "sliceView";
-
-  var tilesContainer = document.createElement("div");
-  tilesContainer.className = "sliceTiles";
-  view.appendChild(tilesContainer);
-
-
-
-  //! stack info header
-  var stackInfo = document.createElement("div");
-  stackInfo.className = "stackInfo";
-  var stackTitle = document.createElement("p");
-  stackTitle.className = "stackTitle";
-  stackTitle.appendChild(document.createTextNode(title));
-  stackInfo.appendChild(stackTitle);
-  var stackClose = document.createElement("p");
-  stackClose.className = "stackClose";
-  stackClose.onmousedown = function (e) {
-    project.removeStack(id);
-    return true;
-  };
-  stackClose.appendChild(document.createTextNode("close [ x ]"));
-  stackInfo.appendChild(stackClose);
-
-  view.appendChild(stackInfo);
-
-
-  var smallMap = new SmallMap(self, MAX_Y, MAX_X);
-  view.appendChild(smallMap.getView());
-
-  var benchmark = document.createElement("div");
-  benchmark.className = "sliceBenchmark";
-  benchmark.appendChild(document.createElement("p"));
-  benchmark.firstChild.appendChild(document.createElement("span"));
-  benchmark.firstChild.firstChild.appendChild(document.createTextNode("test"));
-  view.appendChild(benchmark);
-
-  var textlabels = new Array();
-
-  var cropBox = false;
-
-  //! mouse catcher
-  var mouseCatcher = document.createElement("div");
-  mouseCatcher.className = "sliceMouseCatcher";
-  view.appendChild(mouseCatcher);
-
-  // take care, that all values are within a proper range
-  var z = 0;
-  var y = Math.floor(MAX_Y / 2);
-  var x = Math.floor(MAX_X / 2);
-  var s = MAX_S;
-
-  var old_z = -1;
-  var old_y = y;
-  var old_x = x;
-  var old_s = s;
-
-  var viewWidth;
-  var viewHeight;
-
-  var scale = 1 / Math.pow(2, s);
-  var old_scale = scale;
-
-  // svg overlay for the tracing
-  var svgOverlay = new SVGOverlay(resolution, translation, dimension, scale);
-  mouseCatcher.appendChild(svgOverlay.view);
-  svgOverlay.hide();
-
-  var LAST_XT = Math.floor(MAX_X * scale / X_TILE_SIZE);
-  var LAST_YT = Math.floor(MAX_Y * scale / Y_TILE_SIZE);
-
-  var mode = "move";
-  var show_textlabels = true;
-  var show_tracing = false;
-
-  var registered = false;
-
-  var slider_s;
-  var slider_trace_s;
-  var slider_z;
-  var slider_trace_z;
-  var input_x;
-  var input_y;
-
-  var slider_crop_top_z;
-  var slider_crop_bottom_z;
-  var slider_crop_s;
-  var button_crop_apply;
-
-  //self.setMode( "move" );
-}
-=======
 		project,					//!< {Project} reference to the parent project
 		id,							//!< {Integer} the stack's id
 		title,						//!< {String} the stack's title
@@ -2146,5 +431,4 @@
 			"nm",
 			unescape( "%u03BCm" ),
 			"mm",
-			"m" );
->>>>>>> f5bb21e9
+			"m" );