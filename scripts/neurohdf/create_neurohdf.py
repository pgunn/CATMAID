--- conflicted
+++ resolved
@@ -21,14 +21,6 @@
     midline.create_dataset("faces", data=np.array( [0, 0, 1, 2,  0,2,3,0] , dtype = np.uint32 ) )
 
     image=hfile.create_group('myimage')
-<<<<<<< HEAD
-    scale=image.create_group('scale')
-    scale0=scale.create_group('0')
-    scale0.create_dataset('myimage', data=np.random.random_integers(0,255,
-            (1024,1024,10)), dtype = np.uint8)
-    
-
-=======
 
     image.attrs['axis0__label'] = 'x'
     image.attrs['axis0__unit_label'] = 'micrometer'
@@ -76,12 +68,10 @@
     scale2=scale.create_group('2')
     scale2.create_dataset('data', data=np.zeros( (256,256,10)),
                           dtype = np.uint8)
-    
->>>>>>> f437f2ff
+
     # multi-scale image data in hdf5
     # myimage/ (type:multi_scale_image)
     #   scale/ (int:number_of_scales)
     #       0/
     #           irregular_dataset:mydataset
-    #       1/
-    #           irregular_dataset:mydataset+    #       1/